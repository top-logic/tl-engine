
/* Expand the ChartJS control of a ChartJS component to 100% of its available space. */
div.cjsComp {
<<<<<<< HEAD
	flex-grow: 1;
	min-height: 0;
=======
	width: 100%;
	height: 100%;
>>>>>>> 84464289
}<|MERGE_RESOLUTION|>--- conflicted
+++ resolved
@@ -1,11 +1,6 @@
 
 /* Expand the ChartJS control of a ChartJS component to 100% of its available space. */
 div.cjsComp {
-<<<<<<< HEAD
-	flex-grow: 1;
-	min-height: 0;
-=======
 	width: 100%;
 	height: 100%;
->>>>>>> 84464289
 }